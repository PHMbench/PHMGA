--- conflicted
+++ resolved
@@ -392,15 +392,9 @@
 
     # Create a dummy spectrum: Batch=1, Freq Bins=1025, Channels=1
     fs = 2048
-<<<<<<< HEAD
     dummy_spectrum = np.zeros((1, 1025, 1))
     dummy_spectrum[:, 200:300, :] = 5  # Add a clear peak region
     dummy_spectrum += 0.1  # small baseline to avoid zeros
-=======
-    dummy_spectrum = np.random.rand(3, 1025, 2)
-    dummy_spectrum[:, 200:300, :] = 5 # Add a peak to make it less flat
-    dummy_spectrum = np.abs(dummy_spectrum)
->>>>>>> cc4a4d49
 
     # 1. Test SpectralCentroidOp
     print("\n1. Testing SpectralCentroidOp...")
